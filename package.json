{
<<<<<<< HEAD
  "name": "gls-core-service",
  "version": "3.52.2",
=======
  "name": "cyberway-core-service",
  "version": "3.52.1",
>>>>>>> eb8f4685
  "description": "",
  "main": "index.js",
  "scripts": {
    "test": "echo \"Error: no test specified\" && exit 1"
  },
  "author": "golos.io",
  "license": "GPL-3.0",
  "repository": {
    "type": "git",
    "url": "git+https://github.com/GolosChain/core-service.git"
  },
  "dependencies": {
    "ajv": "^6.10.2",
    "bignumber.js": "^7.2.1",
    "colors": "^1.3.3",
    "cyberwayjs": "^20.0.0-beta7",
    "deepmerge": "^3.3.0",
    "eosjs-ecc": "^4.0.4",
    "express": "^4.17.1",
    "jayson": "^2.1.2",
    "lodash.template": "^4.5.0",
    "moment": "^2.24.0",
    "mongoose": "^5.6.6",
    "node-fetch": "^2.6.0",
    "node-nats-streaming": "^0.2.6",
    "prom-client": "^11.5.3",
    "random": "^2.1.1",
    "sanitize-html": "^1.20.1",
    "text-encoding": "^0.7.0",
    "then-sleep": "^1.0.1",
    "ws": "^5.2.2"
  },
  "prettier": {
    "singleQuote": true,
    "tabWidth": 4,
    "semi": true,
    "trailingComma": "es5",
    "printWidth": 100,
    "overrides": [
      {
        "files": [
          "*.json",
          "*.yml"
        ],
        "options": {
          "tabWidth": 2
        }
      }
    ]
  },
  "devDependencies": {
    "prettier": "^1.18.2"
  }
}<|MERGE_RESOLUTION|>--- conflicted
+++ resolved
@@ -1,11 +1,6 @@
 {
-<<<<<<< HEAD
-  "name": "gls-core-service",
+  "name": "cyberway-core-service",
   "version": "3.52.2",
-=======
-  "name": "cyberway-core-service",
-  "version": "3.52.1",
->>>>>>> eb8f4685
   "description": "",
   "main": "index.js",
   "scripts": {
