{
  "name": "cyberway-core-service",
<<<<<<< HEAD
  "version": "3.57.2",
=======
  "version": "3.56.2",
>>>>>>> e975198f
  "description": "",
  "main": "index.js",
  "scripts": {
    "test": "echo \"Error: no test specified\" && exit 1"
  },
  "author": "golos.io",
  "license": "GPL-3.0",
  "repository": {
    "type": "git",
    "url": "git+https://github.com/GolosChain/core-service.git"
  },
  "dependencies": {
    "ajv": "^6.10.2",
    "bignumber.js": "^7.2.1",
    "colors": "^1.3.3",
    "cyberwayjs": "^20.0.0-beta7",
    "deepmerge": "^3.3.0",
    "eosjs-ecc": "^4.0.4",
    "express": "^4.17.1",
    "jayson": "^2.1.2",
    "lodash.template": "^4.5.0",
    "moment": "^2.24.0",
    "mongoose": "^5.7.5",
    "nats-queue-sync": "^0.1.1",
    "node-fetch": "^2.6.0",
    "node-nats-streaming": "^0.2.6",
    "prom-client": "^11.5.3",
    "random": "^2.1.1",
    "sanitize-html": "^1.20.1",
    "text-encoding": "^0.7.0",
    "then-sleep": "^1.0.1",
    "ws": "^5.2.2"
  },
  "devDependencies": {
    "prettier": "^1.19.1"
  }
}<|MERGE_RESOLUTION|>--- conflicted
+++ resolved
@@ -1,10 +1,6 @@
 {
   "name": "cyberway-core-service",
-<<<<<<< HEAD
   "version": "3.57.2",
-=======
-  "version": "3.56.2",
->>>>>>> e975198f
   "description": "",
   "main": "index.js",
   "scripts": {
