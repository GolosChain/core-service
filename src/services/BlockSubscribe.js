--- conflicted
+++ resolved
@@ -51,20 +51,6 @@
         this._onConnectionClose = this._onConnectionClose.bind(this);
         this._onConnectionError = this._onConnectionError.bind(this);
 
-<<<<<<< HEAD
-=======
-        if (env.GLS_USE_ONLY_RECENT_BLOCKS) {
-            this._lastProcessedSequence = null;
-            this._ignoreSequencesLess = (lastSequence || 0) + 1;
-            this._isRecentSubscribeMode = true;
-        } else {
-            this._lastProcessedSequence = lastSequence || 0;
-            this._isRecentSubscribeMode = false;
-        }
-
-        this._lastBlockNum = null;
-        this._lastBlockTime = lastTime;
->>>>>>> 696f9fc2
         this._onlyIrreversible = onlyIrreversible;
         this._includeAll = includeAllTransactions;
         this._serverName = serverName;
