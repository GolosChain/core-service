// Описание переменных окружения смотри в Readme.
const env = process.env;

module.exports = {
    GLS_MONGO_CONNECT: env.GLS_MONGO_CONNECT || 'mongodb://mongo/admin',
    GLS_DAY_START: Number(env.GLS_DAY_START) || 3,
    GLS_METRICS_HOST: env.GLS_METRICS_HOST || '127.0.0.1',
    GLS_METRICS_PORT: Number(env.GLS_METRICS_PORT) || 9777,
    GLS_CONNECTOR_HOST: env.GLS_CONNECTOR_HOST || '0.0.0.0',
    GLS_CONNECTOR_PORT: Number(env.GLS_CONNECTOR_PORT) || 3000,
    GLS_BLOCKCHAIN_BROADCASTER_SERVER_NAME: env.GLS_BLOCKCHAIN_BROADCASTER_SERVER_NAME,
    GLS_BLOCKCHAIN_BROADCASTER_CLIENT_NAME: env.GLS_BLOCKCHAIN_BROADCASTER_CLIENT_NAME,
    GLS_BLOCKCHAIN_BROADCASTER_CONNECT: env.GLS_BLOCKCHAIN_BROADCASTER_CONNECT,
    GLS_BLOCK_SUBSCRIBER_REPLAY_TIME_DELTA:
        Number(env.GLS_BLOCK_SUBSCRIBER_REPLAY_TIME_DELTA) || 600000,
    GLS_BLOCK_SUBSCRIBER_CLEANER_INTERVAL:
        Number(env.GLS_BLOCK_SUBSCRIBER_CLEANER_INTERVAL) || 600000,
    GLS_BLOCK_SUBSCRIBER_LAST_BLOCK_STORE:
        Number(env.GLS_BLOCK_SUBSCRIBER_LAST_BLOCK_STORE) || 1000,
    GLS_EXTERNAL_CALLS_METRICS:
        Boolean(env.GLS_EXTERNAL_CALLS_METRICS) && env.GLS_EXTERNAL_CALLS_METRICS !== 'false',
    GLS_SYSTEM_METRICS: Boolean(env.GLS_SYSTEM_METRICS) && env.GLS_SYSTEM_METRICS !== 'false',
    GLS_USE_ONLY_RECENT_BLOCKS:
        Boolean(env.GLS_USE_ONLY_RECENT_BLOCKS) && env.GLS_USE_ONLY_RECENT_BLOCKS !== 'false',
    GLS_LOCAL_METRICS: parseLocalMetricsEnv(),
    GLS_PRESERVE_LOCAL_METRICS:
        Boolean(env.GLS_PRESERVE_LOCAL_METRICS) && env.GLS_PRESERVE_LOCAL_METRICS !== 'false',
    GLS_WAIT_FOR_TRANSACTION_TIMEOUT: Number(env.GLS_WAIT_FOR_TRANSACTION_TIMEOUT) || 300000,
    GLS_CYBERWAY_CONNECT: env.GLS_CYBERWAY_CONNECT,
    GLS_RECENT_BLOCKS_TIME_DELTA: env.GLS_RECENT_BLOCKS_TIME_DELTA || 5 * 60 * 1000,
    GLS_SAVE_GENESIS_EXAMPLES:
        Boolean(env.GLS_SAVE_GENESIS_EXAMPLES) && env.GLS_SAVE_GENESIS_EXAMPLES !== 'false',
    GLS_NATS_MAX_IN_FLIGHT: Number(env.GLS_NATS_MAX_IN_FLIGHT) || 10,
<<<<<<< HEAD
    GLS_DB_LOGS_ENABLED: env.GLS_DB_LOGS_ENABLED === 'true',
=======
    GLS_SKIP_MISSING_TRANSACTIONS:
        Boolean(env.GLS_SKIP_MISSING_TRANSACTIONS) && env.GLS_SKIP_MISSING_TRANSACTIONS !== 'false',
>>>>>>> 83967679
};

function parseLocalMetricsEnv() {
    if (!env.GLS_LOCAL_METRICS || env.GLS_LOCAL_METRICS === 'false') {
        return false;
    }

    if (env.GLS_LOCAL_METRICS === 'file') {
        return 'file';
    }

    return 'log';
}<|MERGE_RESOLUTION|>--- conflicted
+++ resolved
@@ -31,12 +31,9 @@
     GLS_SAVE_GENESIS_EXAMPLES:
         Boolean(env.GLS_SAVE_GENESIS_EXAMPLES) && env.GLS_SAVE_GENESIS_EXAMPLES !== 'false',
     GLS_NATS_MAX_IN_FLIGHT: Number(env.GLS_NATS_MAX_IN_FLIGHT) || 10,
-<<<<<<< HEAD
     GLS_DB_LOGS_ENABLED: env.GLS_DB_LOGS_ENABLED === 'true',
-=======
     GLS_SKIP_MISSING_TRANSACTIONS:
         Boolean(env.GLS_SKIP_MISSING_TRANSACTIONS) && env.GLS_SKIP_MISSING_TRANSACTIONS !== 'false',
->>>>>>> 83967679
 };
 
 function parseLocalMetricsEnv() {
